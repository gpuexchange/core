--- conflicted
+++ resolved
@@ -38,17 +38,16 @@
             </div>
             <hr/>
 
-<<<<<<< HEAD
             <div id="local-instance-info">
                 <div class="init-wallet">
                     <div id="newWallet" class="info-block">
                         Nimiq Testnet stores your wallet in your browser<br/>
                         Load an existing browser wallet or create a new wallet:
-                        <button class="greenbutton" onclick="startNimiq()"><strong>Create/Load Wallet</strong></button>
+                        <button class="greenbutton" start-button><strong>Create/Load Wallet</strong></button>
                     </div>
                     <div id="loadWalletFromSeed" class="info-block has-divider">
                         <div class="f-left">Load wallet from: &nbsp;<input id="walletSeed" type="text" placeholder="wallet seed"></input>&nbsp;</div>
-                        <button class="f-left" onclick="startNimiq()"><strong>Load Wallet</strong></button>
+                        <button class="f-left" start-button><strong>Load Wallet</strong></button>
 
                         <div class="clr-both"></div>
                         <small class="get-seed-hint">
@@ -60,26 +59,6 @@
                 <div class="info-block copy-wallet-seed">
                   <button onclick="copyWalletSeed()">Copy wallet seed</button>
                 </div>
-=======
-            <div class="info-block init-wallet">
-
-                <div id="newWallet" >
-                    Nimiq Testnet stores your wallet in your browser<br/>
-                    Load an existing browser wallet or create a new wallet:
-                    <button class="greenbutton" start-button><strong>Create/Load Wallet</strong></button>
-                </div>
-                <div id="loadWalletFromSeed">
-                    <div class="f-left">Load wallet from: &nbsp;<input id="walletSeed" type="text" placeholder="wallet seed"></input>&nbsp;</div>
-                    <button class="f-left" start-button><strong>Load Wallet</strong></button>
-
-                    <div class="clr-both"></div>
-                    <small class="get-seed-hint">
-                        A wallet seed is a private key that governs access to a Nimiq address<br/>
-                        You can export your wallet seed once a wallet has been created<br/>
-                     </small>
-                 </div>
-
->>>>>>> ee1b6a52
             </div>
 
             <div id="remote-instance-info" style="display:none">
@@ -584,11 +563,11 @@
 
     // Safari quirks: don't use the same var name in global scope as id of html element
     var overlay_ = document.querySelector('#overlay');
-<<<<<<< HEAD
     var localInstanceInfo = document.querySelector('#local-instance-info');
     var remoteInstanceInfo = document.querySelector('#remote-instance-info');
-
-    // Edge quirks: NodeLists dont have forEach
+    // Edge quirks: transform the Nodelist to an Array because NodeList doesn't have forEach in Edge
+    var startButtons = Array.prototype.map.call(document.querySelectorAll('[start-button]'), function(node) { return node });
+
     Array.prototype.forEach.call(document.querySelectorAll('[tab]'), function(tab) {
         tab.addEventListener('click', function() {
             var type = tab.getAttribute('tab');
@@ -603,10 +582,6 @@
             }
         });
     });
-=======
-    // Edge quirks: transform the Nodelist to an Array because NodeList doesn't have forEach in Edge
-    var startButtons = Array.prototype.map.call(document.querySelectorAll('[start-button]'), function(node) { return node });
->>>>>>> ee1b6a52
 
     function copyWalletSeed() {
         if (typeof $ === 'undefined') {
@@ -671,9 +646,7 @@
                     break;
             }
         },
-<<<<<<< HEAD
-        options
-        );
+        options);
     }
 
 
@@ -851,14 +824,10 @@
     }
     RemoteUi.KEY_SAVED_SERVER_CONNECTIONS = 'saved-server-connections'
     new RemoteUi();
-=======
-        options);
-    }
 
     startButtons.forEach(function(startButton) {
         startButton.addEventListener('click', startNimiq);
     });
->>>>>>> ee1b6a52
 </script>
 </body>
 </html>